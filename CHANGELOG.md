--- conflicted
+++ resolved
@@ -1,6 +1,5 @@
 # Pulse 3.x
 
-<<<<<<< HEAD
 ## WIP
 
 - `ConsoleView` no longer supports iOS 14, but the packge can still be installed in projects that require iOS 14
@@ -9,13 +8,12 @@
 - Remove APIs deprecated in Pulse 3.x
 - Move inspectors to the navigation bar on macOS
 - When you import store from watchOS, it now shows an "Open Store" button directly in the Console
-=======
+
 ## Pulse 3.7.1
 
 *Apr 30, 2023*
 
 - Fix an issue with `LoggerStore/removeAll` removing current session
->>>>>>> 60cf2b2c
 
 ## Pulse 3.7.0
 
